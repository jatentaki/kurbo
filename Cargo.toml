--- conflicted
+++ resolved
@@ -15,12 +15,9 @@
 
 [dependencies]
 arrayvec = "0.4.11"
-<<<<<<< HEAD
+approx = "0.3.2"
 lazy_static = "1.3"
 nalgebra = "0.18"
-=======
-approx = "0.3.2"
->>>>>>> 2cbcfbc2
 
 [dependencies.mint]
 version = "0.5.1"
